--- conflicted
+++ resolved
@@ -11,14 +11,6 @@
   <description>protostuff-maven-plugin</description>
   <packaging>maven-plugin</packaging>
 
-<<<<<<< HEAD
-=======
-  <properties>
-    <mavenVersion>2.0.9</mavenVersion>
-    <plexus.version>1.5.5</plexus.version>
-  </properties>
-
->>>>>>> 79318c47
   <prerequisites>
     <maven>${mavenVersion}</maven>
   </prerequisites>
