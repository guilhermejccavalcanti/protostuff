//========================================================================
//Copyright 2007-2009 David Yu dyuproject@gmail.com
//------------------------------------------------------------------------
//Licensed under the Apache License, Version 2.0 (the "License");
//you may not use this file except in compliance with the License.
//You may obtain a copy of the License at 
//http://www.apache.org/licenses/LICENSE-2.0
//Unless required by applicable law or agreed to in writing, software
//distributed under the License is distributed on an "AS IS" BASIS,
//WITHOUT WARRANTIES OR CONDITIONS OF ANY KIND, either express or implied.
//See the License for the specific language governing permissions and
//limitations under the License.
//========================================================================

package io.protostuff.runtime;

import static io.protostuff.runtime.RuntimeEnv.ID_STRATEGY;

import java.lang.reflect.Constructor;
import java.lang.reflect.Modifier;
import java.util.ArrayList;
import java.util.Collection;
import java.util.Collections;
import java.util.HashSet;
import java.util.LinkedHashMap;
import java.util.Map;
import java.util.Set;

import io.protostuff.Exclude;
import io.protostuff.Message;
import io.protostuff.Pipe;
import io.protostuff.Tag;
import io.protostuff.Schema;
import io.protostuff.runtime.RuntimeEnv.DefaultInstantiator;
import io.protostuff.runtime.RuntimeEnv.Instantiator;

/**
 * A schema that can be generated and cached at runtime for objects that have no schema. This is particularly useful for
 * pojos from 3rd party libraries.
 * 
 * @author David Yu
 * @created Nov 9, 2009
 */
public final class RuntimeSchema<T> extends MappedSchema<T>
{

    private static final Set<String> NO_EXCLUSIONS = Collections.emptySet();

    /**
     * Maps the {@code baseClass} to a specific non-interface/non-abstract {@code typeClass} and registers it (this must
     * be done on application startup).
     * <p>
     * With this approach, there is no overhead of writing the type metadata if a {@code baseClass} field is serialized.
     * <p>
     * Returns true if the baseClass does not exist.
     * <p>
     * NOTE: This is only supported when {@link RuntimeEnv#ID_STRATEGY} is {@link DefaultIdStrategy}.
     * 
     * @throws IllegalArgumentException
     *             if the {@code typeClass} is an interface or an abstract class.
     */
    public static <T> boolean map(Class<? super T> baseClass, Class<T> typeClass)
    {
        if (ID_STRATEGY instanceof DefaultIdStrategy)
            return ((DefaultIdStrategy) ID_STRATEGY).map(baseClass, typeClass);

        throw new RuntimeException(
                "RuntimeSchema.map is only supported on DefaultIdStrategy");
    }

    /**
     * Returns true if this there is no existing one or the same schema has already been registered (this must be done
     * on application startup).
     * <p>
     * NOTE: This is only supported when {@link RuntimeEnv#ID_STRATEGY} is {@link DefaultIdStrategy}.
     */
    public static <T> boolean register(Class<T> typeClass, Schema<T> schema)
    {
        if (ID_STRATEGY instanceof DefaultIdStrategy)
            return ((DefaultIdStrategy) ID_STRATEGY).registerPojo(typeClass,
                    schema);

        throw new RuntimeException(
                "RuntimeSchema.register is only supported on DefaultIdStrategy");
    }

    /**
     * Returns true if the {@code typeClass} was not lazily created.
     * <p>
     * Method overload for backwards compatibility.
     */
    public static boolean isRegistered(Class<?> typeClass)
    {
        return isRegistered(typeClass, ID_STRATEGY);
    }

    /**
     * Returns true if the {@code typeClass} was not lazily created.
     */
    public static boolean isRegistered(Class<?> typeClass, IdStrategy strategy)
    {
        return strategy.isRegistered(typeClass);
    }

    /**
     * Gets the schema that was either registered or lazily initialized at runtime.
     * <p>
     * Method overload for backwards compatibility.
     */
    public static <T> Schema<T> getSchema(Class<T> typeClass)
    {
        return getSchema(typeClass, ID_STRATEGY);
    }

    /**
     * Gets the schema that was either registered or lazily initialized at runtime.
     */
    public static <T> Schema<T> getSchema(Class<T> typeClass,
            IdStrategy strategy)
    {
        return strategy.getSchemaWrapper(typeClass, true).getSchema();
    }

    /**
     * Returns the schema wrapper.
     * <p>
     * Method overload for backwards compatibility.
     */
    static <T> HasSchema<T> getSchemaWrapper(Class<T> typeClass)
    {
        return getSchemaWrapper(typeClass, ID_STRATEGY);
    }

    /**
     * Returns the schema wrapper.
     */
    static <T> HasSchema<T> getSchemaWrapper(Class<T> typeClass,
            IdStrategy strategy)
    {
        return strategy.getSchemaWrapper(typeClass, true);
    }

    /**
     * Generates a schema from the given class.
     * <p>
     * Method overload for backwards compatibility.
     */
    public static <T> RuntimeSchema<T> createFrom(Class<T> typeClass)
    {
        return createFrom(typeClass, NO_EXCLUSIONS, ID_STRATEGY);
    }

    /**
     * Generates a schema from the given class.
     */
    public static <T> RuntimeSchema<T> createFrom(Class<T> typeClass,
            IdStrategy strategy)
    {
        return createFrom(typeClass, NO_EXCLUSIONS, strategy);
    }

    /**
     * Generates a schema from the given class with the exclusion of certain fields.
     */
    public static <T> RuntimeSchema<T> createFrom(Class<T> typeClass,
            String[] exclusions, IdStrategy strategy)
    {
        HashSet<String> set = new HashSet<>();
        for (String exclusion : exclusions)
            set.add(exclusion);

        return createFrom(typeClass, set, strategy);
    }

    /**
     * Generates a schema from the given class with the exclusion of certain fields.
     */
    public static <T> RuntimeSchema<T> createFrom(Class<T> typeClass,
            Set<String> exclusions, IdStrategy strategy)
    {
        if (typeClass.isInterface()
                || Modifier.isAbstract(typeClass.getModifiers()))
        {
            throw new RuntimeException(
                    "The root object can neither be an abstract "
                            + "class nor interface: \"" + typeClass.getName());
        }

        final Map<String, java.lang.reflect.Field> fieldMap = findInstanceFields(typeClass);
        final ArrayList<Field<T>> fields = new ArrayList<>(
                fieldMap.size());
        int i = 0;
        int maxFieldMapping = 0;
        boolean annotated = false;
        for (java.lang.reflect.Field f : fieldMap.values())
        {
            if (!exclusions.contains(f.getName()))
            {
                if (f.getAnnotation(Deprecated.class) != null)
                {
                    // this field should be ignored by ProtoStuff.
                    // preserve its field number for backward-forward compat
                    i++;
                    continue;
                }

                final Tag tag = f.getAnnotation(Tag.class);
                final int fieldMapping;
                final String name;
                if (tag == null)
                {
                    // Fields gets assigned mapping tags according to their
                    // definition order
                    if (annotated)
                    {
                        throw new RuntimeException(
                                "When using annotation-based mapping, "
                                        + "all fields must be annotated with @"
                                        + Tag.class.getSimpleName());
                    }
                    fieldMapping = ++i;

                    name = f.getName();
                }
                else
                {
                    // Fields gets assigned mapping tags according to their
                    // annotation
                    if (!annotated && !fields.isEmpty())
                    {
                        throw new RuntimeException(
                                "When using annotation-based mapping, "
                                        + "all fields must be annotated with @"
                                        + Tag.class.getSimpleName());
                    }
                    annotated = true;
                    fieldMapping = tag.value();

                    if (fieldMapping < 1)
                    {
                        throw new RuntimeException("Invalid field number: "
                                + fieldMapping + " on " + typeClass);
                    }

                    name = tag.alias().isEmpty() ? f.getName() : tag.alias();
                }

                final Field<T> field = RuntimeFieldFactory.getFieldFactory(
                        f.getType(), strategy).create(fieldMapping, name, f,
                        strategy);
                fields.add(field);

                maxFieldMapping = Math.max(maxFieldMapping, fieldMapping);
            }
        }

        return new RuntimeSchema<>(typeClass, fields, maxFieldMapping,
                RuntimeEnv.newInstantiator(typeClass));
    }

    /**
     * Generates a schema from the given class with the declared fields (inclusive) based from the given Map. The value
     * of a the Map's entry will be the name used for the field (which enables aliasing).
     */
    public static <T> RuntimeSchema<T> createFrom(Class<T> typeClass,
            Map<String, String> declaredFields, IdStrategy strategy)
    {
        if (typeClass.isInterface()
                || Modifier.isAbstract(typeClass.getModifiers()))
        {
            throw new RuntimeException(
                    "The root object can neither be an abstract "
                            + "class nor interface: \"" + typeClass.getName());
        }

        final ArrayList<Field<T>> fields = new ArrayList<>(
                declaredFields.size());
        int i = 0;
        for (Map.Entry<String, String> entry : declaredFields.entrySet())
        {
            final java.lang.reflect.Field f;
            try
            {
                f = typeClass.getDeclaredField(entry.getKey());
            }
            catch (Exception e)
            {
                throw new IllegalArgumentException("Exception on field: "
                        + entry.getKey(), e);
            }

            final int mod = f.getModifiers();
            if (!Modifier.isStatic(mod) && !Modifier.isTransient(mod) && f.getAnnotation(Exclude.class) == null)
            {
                final Field<T> field = RuntimeFieldFactory.getFieldFactory(
                        f.getType(), strategy).create(++i, entry.getValue(), f,
                        strategy);
                fields.add(field);
            }
        }
<<<<<<< HEAD
        return new RuntimeSchema<T>(typeClass, fields, i,
=======
        if (fields.isEmpty())
        {
            throw new RuntimeException("Not able to map any fields from "
                    + typeClass + ".  All fields are either transient/static.");
        }
        return new RuntimeSchema<>(typeClass, fields, i,
>>>>>>> 4080568f
                RuntimeEnv.newInstantiator(typeClass));
    }

    static Map<String, java.lang.reflect.Field> findInstanceFields(
            Class<?> typeClass)
    {
        LinkedHashMap<String, java.lang.reflect.Field> fieldMap = new LinkedHashMap<>();
        fill(fieldMap, typeClass);
        return fieldMap;
    }

    static void fill(Map<String, java.lang.reflect.Field> fieldMap,
            Class<?> typeClass)
    {
        if (Object.class != typeClass.getSuperclass())
            fill(fieldMap, typeClass.getSuperclass());

        for (java.lang.reflect.Field f : typeClass.getDeclaredFields())
        {
            int mod = f.getModifiers();
            if (!Modifier.isStatic(mod) && !Modifier.isTransient(mod) && f.getAnnotation(Exclude.class) == null)
                fieldMap.put(f.getName(), f);
        }
    }

    public final Instantiator<T> instantiator;

    public RuntimeSchema(Class<T> typeClass, Collection<Field<T>> fields,
            int lastFieldNumber, Constructor<T> constructor)
    {
        this(typeClass, fields, lastFieldNumber, new DefaultInstantiator<>(
                constructor));
    }

    public RuntimeSchema(Class<T> typeClass, Collection<Field<T>> fields,
            int lastFieldNumber, Instantiator<T> instantiator)
    {
        super(typeClass, fields, lastFieldNumber);
        this.instantiator = instantiator;
    }

    /**
     * Always returns true, everything is optional.
     */
    @Override
    public boolean isInitialized(T message)
    {
        return true;
    }

    @Override
    public T newMessage()
    {
        return instantiator.newInstance();
    }

    /**
     * Invoked only when applications are having pipe io operations.
     */
    @SuppressWarnings("unchecked")
    static <T> Pipe.Schema<T> resolvePipeSchema(Schema<T> schema,
            Class<? super T> clazz, boolean throwIfNone)
    {
        if (Message.class.isAssignableFrom(clazz))
        {
            try
            {
                // use the pipe schema of code-generated messages if available.
                java.lang.reflect.Method m = clazz.getDeclaredMethod(
                        "getPipeSchema", new Class[] {});
                return (Pipe.Schema<T>) m.invoke(null, new Object[] {});
            }
            catch (Exception e)
            {
                // ignore
            }
        }

        if (MappedSchema.class.isAssignableFrom(schema.getClass()))
            return ((MappedSchema<T>) schema).pipeSchema;

        if (throwIfNone)
            throw new RuntimeException("No pipe schema for: " + clazz);

        return null;
    }
}
<|MERGE_RESOLUTION|>--- conflicted
+++ resolved
@@ -1,51 +1,35 @@
-//========================================================================
-//Copyright 2007-2009 David Yu dyuproject@gmail.com
-//------------------------------------------------------------------------
-//Licensed under the Apache License, Version 2.0 (the "License");
-//you may not use this file except in compliance with the License.
-//You may obtain a copy of the License at 
-//http://www.apache.org/licenses/LICENSE-2.0
-//Unless required by applicable law or agreed to in writing, software
-//distributed under the License is distributed on an "AS IS" BASIS,
-//WITHOUT WARRANTIES OR CONDITIONS OF ANY KIND, either express or implied.
-//See the License for the specific language governing permissions and
-//limitations under the License.
-//========================================================================
-
-package io.protostuff.runtime;
-
-import static io.protostuff.runtime.RuntimeEnv.ID_STRATEGY;
-
-import java.lang.reflect.Constructor;
-import java.lang.reflect.Modifier;
-import java.util.ArrayList;
-import java.util.Collection;
-import java.util.Collections;
-import java.util.HashSet;
-import java.util.LinkedHashMap;
-import java.util.Map;
-import java.util.Set;
-
-import io.protostuff.Exclude;
-import io.protostuff.Message;
-import io.protostuff.Pipe;
-import io.protostuff.Tag;
-import io.protostuff.Schema;
-import io.protostuff.runtime.RuntimeEnv.DefaultInstantiator;
-import io.protostuff.runtime.RuntimeEnv.Instantiator;
-
+//========================================================================
+package io.protostuff.runtime;
+
+import static io.protostuff.runtime.RuntimeEnv.ID_STRATEGY;
+import java.lang.reflect.Constructor;
+import java.lang.reflect.Modifier;
+import java.util.ArrayList;
+import java.util.Collection;
+import java.util.Collections;
+import java.util.HashSet;
+import java.util.LinkedHashMap;
+import java.util.Map;
+import java.util.Set;
+import io.protostuff.Exclude;
+import io.protostuff.Message;
+import io.protostuff.Pipe;
+import io.protostuff.Tag;
+import io.protostuff.Schema;
+import io.protostuff.runtime.RuntimeEnv.DefaultInstantiator;
+import io.protostuff.runtime.RuntimeEnv.Instantiator;
+
 /**
  * A schema that can be generated and cached at runtime for objects that have no schema. This is particularly useful for
  * pojos from 3rd party libraries.
  * 
  * @author David Yu
  * @created Nov 9, 2009
- */
-public final class RuntimeSchema<T> extends MappedSchema<T>
-{
-
-    private static final Set<String> NO_EXCLUSIONS = Collections.emptySet();
-
+ */
+public final class RuntimeSchema<T> extends MappedSchema<T> {
+
+    private static final Set<String> NO_EXCLUSIONS = Collections.emptySet();
+
     /**
      * Maps the {@code baseClass} to a specific non-interface/non-abstract {@code typeClass} and registers it (this must
      * be done on application startup).
@@ -58,340 +42,234 @@
      * 
      * @throws IllegalArgumentException
      *             if the {@code typeClass} is an interface or an abstract class.
-     */
-    public static <T> boolean map(Class<? super T> baseClass, Class<T> typeClass)
-    {
-        if (ID_STRATEGY instanceof DefaultIdStrategy)
-            return ((DefaultIdStrategy) ID_STRATEGY).map(baseClass, typeClass);
-
-        throw new RuntimeException(
-                "RuntimeSchema.map is only supported on DefaultIdStrategy");
-    }
-
+     */
+    public static <T extends java.lang.Object> boolean map(Class<? super T> baseClass, Class<T> typeClass) {
+        if (ID_STRATEGY instanceof DefaultIdStrategy) {
+            return ((DefaultIdStrategy) ID_STRATEGY).map(baseClass, typeClass);
+        }
+        throw new RuntimeException("RuntimeSchema.map is only supported on DefaultIdStrategy");
+    }
+
     /**
      * Returns true if this there is no existing one or the same schema has already been registered (this must be done
      * on application startup).
      * <p>
      * NOTE: This is only supported when {@link RuntimeEnv#ID_STRATEGY} is {@link DefaultIdStrategy}.
-     */
-    public static <T> boolean register(Class<T> typeClass, Schema<T> schema)
-    {
-        if (ID_STRATEGY instanceof DefaultIdStrategy)
-            return ((DefaultIdStrategy) ID_STRATEGY).registerPojo(typeClass,
-                    schema);
-
-        throw new RuntimeException(
-                "RuntimeSchema.register is only supported on DefaultIdStrategy");
-    }
-
+     */
+    public static <T extends java.lang.Object> boolean register(Class<T> typeClass, Schema<T> schema) {
+        if (ID_STRATEGY instanceof DefaultIdStrategy) {
+            return ((DefaultIdStrategy) ID_STRATEGY).registerPojo(typeClass, schema);
+        }
+        throw new RuntimeException("RuntimeSchema.register is only supported on DefaultIdStrategy");
+    }
+
     /**
      * Returns true if the {@code typeClass} was not lazily created.
      * <p>
      * Method overload for backwards compatibility.
-     */
-    public static boolean isRegistered(Class<?> typeClass)
-    {
-        return isRegistered(typeClass, ID_STRATEGY);
-    }
-
+     */
+    public static boolean isRegistered(Class<?> typeClass) {
+        return isRegistered(typeClass, ID_STRATEGY);
+    }
+
     /**
      * Returns true if the {@code typeClass} was not lazily created.
-     */
-    public static boolean isRegistered(Class<?> typeClass, IdStrategy strategy)
-    {
-        return strategy.isRegistered(typeClass);
-    }
-
+     */
+    public static boolean isRegistered(Class<?> typeClass, IdStrategy strategy) {
+        return strategy.isRegistered(typeClass);
+    }
+
     /**
      * Gets the schema that was either registered or lazily initialized at runtime.
      * <p>
      * Method overload for backwards compatibility.
-     */
-    public static <T> Schema<T> getSchema(Class<T> typeClass)
-    {
-        return getSchema(typeClass, ID_STRATEGY);
-    }
-
+     */
+    public static <T extends java.lang.Object> Schema<T> getSchema(Class<T> typeClass) {
+        return getSchema(typeClass, ID_STRATEGY);
+    }
+
     /**
      * Gets the schema that was either registered or lazily initialized at runtime.
-     */
-    public static <T> Schema<T> getSchema(Class<T> typeClass,
-            IdStrategy strategy)
-    {
-        return strategy.getSchemaWrapper(typeClass, true).getSchema();
-    }
-
+     */
+    public static <T extends java.lang.Object> Schema<T> getSchema(Class<T> typeClass, IdStrategy strategy) {
+        return strategy.getSchemaWrapper(typeClass, true).getSchema();
+    }
+
     /**
      * Returns the schema wrapper.
      * <p>
      * Method overload for backwards compatibility.
-     */
-    static <T> HasSchema<T> getSchemaWrapper(Class<T> typeClass)
-    {
-        return getSchemaWrapper(typeClass, ID_STRATEGY);
-    }
-
+     */
+    static <T extends java.lang.Object> HasSchema<T> getSchemaWrapper(Class<T> typeClass) {
+        return getSchemaWrapper(typeClass, ID_STRATEGY);
+    }
+
     /**
      * Returns the schema wrapper.
-     */
-    static <T> HasSchema<T> getSchemaWrapper(Class<T> typeClass,
-            IdStrategy strategy)
-    {
-        return strategy.getSchemaWrapper(typeClass, true);
-    }
-
+     */
+    static <T extends java.lang.Object> HasSchema<T> getSchemaWrapper(Class<T> typeClass, IdStrategy strategy) {
+        return strategy.getSchemaWrapper(typeClass, true);
+    }
+
     /**
      * Generates a schema from the given class.
      * <p>
      * Method overload for backwards compatibility.
-     */
-    public static <T> RuntimeSchema<T> createFrom(Class<T> typeClass)
-    {
-        return createFrom(typeClass, NO_EXCLUSIONS, ID_STRATEGY);
-    }
-
+     */
+    public static <T extends java.lang.Object> RuntimeSchema<T> createFrom(Class<T> typeClass) {
+        return createFrom(typeClass, NO_EXCLUSIONS, ID_STRATEGY);
+    }
+
     /**
      * Generates a schema from the given class.
-     */
-    public static <T> RuntimeSchema<T> createFrom(Class<T> typeClass,
-            IdStrategy strategy)
-    {
-        return createFrom(typeClass, NO_EXCLUSIONS, strategy);
-    }
-
+     */
+    public static <T extends java.lang.Object> RuntimeSchema<T> createFrom(Class<T> typeClass, IdStrategy strategy) {
+        return createFrom(typeClass, NO_EXCLUSIONS, strategy);
+    }
+
     /**
      * Generates a schema from the given class with the exclusion of certain fields.
-     */
-    public static <T> RuntimeSchema<T> createFrom(Class<T> typeClass,
-            String[] exclusions, IdStrategy strategy)
-    {
-        HashSet<String> set = new HashSet<>();
-        for (String exclusion : exclusions)
-            set.add(exclusion);
-
-        return createFrom(typeClass, set, strategy);
-    }
-
+     */
+    public static <T extends java.lang.Object> RuntimeSchema<T> createFrom(Class<T> typeClass, String[] exclusions, IdStrategy strategy) {
+        HashSet<String> set = new HashSet<>();
+        for (String exclusion : exclusions) {
+            set.add(exclusion);
+        }
+        return createFrom(typeClass, set, strategy);
+    }
+
     /**
      * Generates a schema from the given class with the exclusion of certain fields.
-     */
-    public static <T> RuntimeSchema<T> createFrom(Class<T> typeClass,
-            Set<String> exclusions, IdStrategy strategy)
-    {
-        if (typeClass.isInterface()
-                || Modifier.isAbstract(typeClass.getModifiers()))
-        {
-            throw new RuntimeException(
-                    "The root object can neither be an abstract "
-                            + "class nor interface: \"" + typeClass.getName());
-        }
-
-        final Map<String, java.lang.reflect.Field> fieldMap = findInstanceFields(typeClass);
-        final ArrayList<Field<T>> fields = new ArrayList<>(
-                fieldMap.size());
-        int i = 0;
-        int maxFieldMapping = 0;
-        boolean annotated = false;
-        for (java.lang.reflect.Field f : fieldMap.values())
-        {
-            if (!exclusions.contains(f.getName()))
-            {
-                if (f.getAnnotation(Deprecated.class) != null)
-                {
-                    // this field should be ignored by ProtoStuff.
-                    // preserve its field number for backward-forward compat
-                    i++;
-                    continue;
-                }
-
-                final Tag tag = f.getAnnotation(Tag.class);
-                final int fieldMapping;
-                final String name;
-                if (tag == null)
-                {
-                    // Fields gets assigned mapping tags according to their
-                    // definition order
-                    if (annotated)
-                    {
-                        throw new RuntimeException(
-                                "When using annotation-based mapping, "
-                                        + "all fields must be annotated with @"
-                                        + Tag.class.getSimpleName());
-                    }
-                    fieldMapping = ++i;
-
-                    name = f.getName();
-                }
-                else
-                {
-                    // Fields gets assigned mapping tags according to their
-                    // annotation
-                    if (!annotated && !fields.isEmpty())
-                    {
-                        throw new RuntimeException(
-                                "When using annotation-based mapping, "
-                                        + "all fields must be annotated with @"
-                                        + Tag.class.getSimpleName());
-                    }
-                    annotated = true;
-                    fieldMapping = tag.value();
-
-                    if (fieldMapping < 1)
-                    {
-                        throw new RuntimeException("Invalid field number: "
-                                + fieldMapping + " on " + typeClass);
-                    }
-
-                    name = tag.alias().isEmpty() ? f.getName() : tag.alias();
-                }
-
-                final Field<T> field = RuntimeFieldFactory.getFieldFactory(
-                        f.getType(), strategy).create(fieldMapping, name, f,
-                        strategy);
-                fields.add(field);
-
-                maxFieldMapping = Math.max(maxFieldMapping, fieldMapping);
-            }
-        }
-
-        return new RuntimeSchema<>(typeClass, fields, maxFieldMapping,
-                RuntimeEnv.newInstantiator(typeClass));
-    }
-
+     */
+    public static <T extends java.lang.Object> RuntimeSchema<T> createFrom(Class<T> typeClass, Set<String> exclusions, IdStrategy strategy) {
+        if (typeClass.isInterface() || Modifier.isAbstract(typeClass.getModifiers())) {
+            throw new RuntimeException("The root object can neither be an abstract " + "class nor interface: \"" + typeClass.getName());
+        }
+        final Map<String, java.lang.reflect.Field> fieldMap = findInstanceFields(typeClass);
+        final ArrayList<Field<T>> fields = new ArrayList<>(fieldMap.size());
+        int i = 0;
+        int maxFieldMapping = 0;
+        boolean annotated = false;
+        for (java.lang.reflect.Field f : fieldMap.values()) {
+            if (!exclusions.contains(f.getName())) {
+                if (f.getAnnotation(Deprecated.class) != null) {
+                    i++;
+                    continue;
+                }
+                final Tag tag = f.getAnnotation(Tag.class);
+                final int fieldMapping;
+                final String name;
+                if (tag == null) {
+                    if (annotated) {
+                        throw new RuntimeException("When using annotation-based mapping, " + "all fields must be annotated with @" + Tag.class.getSimpleName());
+                    }
+                    fieldMapping = ++i;
+                    name = f.getName();
+                } else {
+                    if (!annotated && !fields.isEmpty()) {
+                        throw new RuntimeException("When using annotation-based mapping, " + "all fields must be annotated with @" + Tag.class.getSimpleName());
+                    }
+                    annotated = true;
+                    fieldMapping = tag.value();
+                    if (fieldMapping < 1) {
+                        throw new RuntimeException("Invalid field number: " + fieldMapping + " on " + typeClass);
+                    }
+                    name = tag.alias().isEmpty() ? f.getName() : tag.alias();
+                }
+                final Field<T> field = RuntimeFieldFactory.getFieldFactory(f.getType(), strategy).create(fieldMapping, name, f, strategy);
+                fields.add(field);
+                maxFieldMapping = Math.max(maxFieldMapping, fieldMapping);
+            }
+        }
+        return new RuntimeSchema<>(typeClass, fields, maxFieldMapping, RuntimeEnv.newInstantiator(typeClass));
+    }
+
     /**
      * Generates a schema from the given class with the declared fields (inclusive) based from the given Map. The value
      * of a the Map's entry will be the name used for the field (which enables aliasing).
-     */
-    public static <T> RuntimeSchema<T> createFrom(Class<T> typeClass,
-            Map<String, String> declaredFields, IdStrategy strategy)
-    {
-        if (typeClass.isInterface()
-                || Modifier.isAbstract(typeClass.getModifiers()))
-        {
-            throw new RuntimeException(
-                    "The root object can neither be an abstract "
-                            + "class nor interface: \"" + typeClass.getName());
-        }
-
-        final ArrayList<Field<T>> fields = new ArrayList<>(
-                declaredFields.size());
-        int i = 0;
-        for (Map.Entry<String, String> entry : declaredFields.entrySet())
-        {
-            final java.lang.reflect.Field f;
-            try
-            {
-                f = typeClass.getDeclaredField(entry.getKey());
-            }
-            catch (Exception e)
-            {
-                throw new IllegalArgumentException("Exception on field: "
-                        + entry.getKey(), e);
-            }
-
-            final int mod = f.getModifiers();
-            if (!Modifier.isStatic(mod) && !Modifier.isTransient(mod) && f.getAnnotation(Exclude.class) == null)
-            {
-                final Field<T> field = RuntimeFieldFactory.getFieldFactory(
-                        f.getType(), strategy).create(++i, entry.getValue(), f,
-                        strategy);
-                fields.add(field);
-            }
-        }
-<<<<<<< HEAD
-        return new RuntimeSchema<T>(typeClass, fields, i,
-=======
-        if (fields.isEmpty())
-        {
-            throw new RuntimeException("Not able to map any fields from "
-                    + typeClass + ".  All fields are either transient/static.");
-        }
-        return new RuntimeSchema<>(typeClass, fields, i,
->>>>>>> 4080568f
-                RuntimeEnv.newInstantiator(typeClass));
-    }
-
-    static Map<String, java.lang.reflect.Field> findInstanceFields(
-            Class<?> typeClass)
-    {
-        LinkedHashMap<String, java.lang.reflect.Field> fieldMap = new LinkedHashMap<>();
-        fill(fieldMap, typeClass);
-        return fieldMap;
-    }
-
-    static void fill(Map<String, java.lang.reflect.Field> fieldMap,
-            Class<?> typeClass)
-    {
-        if (Object.class != typeClass.getSuperclass())
-            fill(fieldMap, typeClass.getSuperclass());
-
-        for (java.lang.reflect.Field f : typeClass.getDeclaredFields())
-        {
-            int mod = f.getModifiers();
-            if (!Modifier.isStatic(mod) && !Modifier.isTransient(mod) && f.getAnnotation(Exclude.class) == null)
-                fieldMap.put(f.getName(), f);
-        }
-    }
-
-    public final Instantiator<T> instantiator;
-
-    public RuntimeSchema(Class<T> typeClass, Collection<Field<T>> fields,
-            int lastFieldNumber, Constructor<T> constructor)
-    {
-        this(typeClass, fields, lastFieldNumber, new DefaultInstantiator<>(
-                constructor));
-    }
-
-    public RuntimeSchema(Class<T> typeClass, Collection<Field<T>> fields,
-            int lastFieldNumber, Instantiator<T> instantiator)
-    {
-        super(typeClass, fields, lastFieldNumber);
-        this.instantiator = instantiator;
-    }
-
+     */
+    public static <T extends java.lang.Object> RuntimeSchema<T> createFrom(Class<T> typeClass, Map<String, String> declaredFields, IdStrategy strategy) {
+        if (typeClass.isInterface() || Modifier.isAbstract(typeClass.getModifiers())) {
+            throw new RuntimeException("The root object can neither be an abstract " + "class nor interface: \"" + typeClass.getName());
+        }
+        final ArrayList<Field<T>> fields = new ArrayList<>(declaredFields.size());
+        int i = 0;
+        for (Map.Entry<String, String> entry : declaredFields.entrySet()) {
+            final java.lang.reflect.Field f;
+            try {
+                f = typeClass.getDeclaredField(entry.getKey());
+            } catch (Exception e) {
+                throw new IllegalArgumentException("Exception on field: " + entry.getKey(), e);
+            }
+            final int mod = f.getModifiers();
+            if (!Modifier.isStatic(mod) && !Modifier.isTransient(mod) && f.getAnnotation(Exclude.class) == null) {
+                final Field<T> field = RuntimeFieldFactory.getFieldFactory(f.getType(), strategy).create(++i, entry.getValue(), f, strategy);
+                fields.add(field);
+            }
+        }
+        return new RuntimeSchema<>(typeClass, fields, i, RuntimeEnv.newInstantiator(typeClass));
+    }
+
+    static Map<String, java.lang.reflect.Field> findInstanceFields(Class<?> typeClass) {
+        LinkedHashMap<String, java.lang.reflect.Field> fieldMap = new LinkedHashMap<>();
+        fill(fieldMap, typeClass);
+        return fieldMap;
+    }
+
+    static void fill(Map<String, java.lang.reflect.Field> fieldMap, Class<?> typeClass) {
+        if (Object.class != typeClass.getSuperclass()) {
+            fill(fieldMap, typeClass.getSuperclass());
+        }
+        for (java.lang.reflect.Field f : typeClass.getDeclaredFields()) {
+            int mod = f.getModifiers();
+            if (!Modifier.isStatic(mod) && !Modifier.isTransient(mod) && f.getAnnotation(Exclude.class) == null) {
+                fieldMap.put(f.getName(), f);
+            }
+        }
+    }
+
+    public final Instantiator<T> instantiator;
+
+    public RuntimeSchema(Class<T> typeClass, Collection<Field<T>> fields, int lastFieldNumber, Constructor<T> constructor) {
+        this(typeClass, fields, lastFieldNumber, new DefaultInstantiator<>(constructor));
+    }
+
+    public RuntimeSchema(Class<T> typeClass, Collection<Field<T>> fields, int lastFieldNumber, Instantiator<T> instantiator) {
+        super(typeClass, fields, lastFieldNumber);
+        this.instantiator = instantiator;
+    }
+
     /**
      * Always returns true, everything is optional.
-     */
-    @Override
-    public boolean isInitialized(T message)
-    {
-        return true;
-    }
-
-    @Override
-    public T newMessage()
-    {
-        return instantiator.newInstance();
-    }
-
+     */
+    @Override
+    public boolean isInitialized(T message) {
+        return true;
+    }
+
+    @Override
+    public T newMessage() {
+        return instantiator.newInstance();
+    }
+
     /**
      * Invoked only when applications are having pipe io operations.
-     */
-    @SuppressWarnings("unchecked")
-    static <T> Pipe.Schema<T> resolvePipeSchema(Schema<T> schema,
-            Class<? super T> clazz, boolean throwIfNone)
-    {
-        if (Message.class.isAssignableFrom(clazz))
-        {
-            try
-            {
-                // use the pipe schema of code-generated messages if available.
-                java.lang.reflect.Method m = clazz.getDeclaredMethod(
-                        "getPipeSchema", new Class[] {});
-                return (Pipe.Schema<T>) m.invoke(null, new Object[] {});
-            }
-            catch (Exception e)
-            {
-                // ignore
-            }
-        }
-
-        if (MappedSchema.class.isAssignableFrom(schema.getClass()))
-            return ((MappedSchema<T>) schema).pipeSchema;
-
-        if (throwIfNone)
-            throw new RuntimeException("No pipe schema for: " + clazz);
-
-        return null;
-    }
-}
+     */
+    @SuppressWarnings(value = { "unchecked" })
+    static <T extends java.lang.Object> Pipe.Schema<T> resolvePipeSchema(Schema<T> schema, Class<? super T> clazz, boolean throwIfNone) {
+        if (Message.class.isAssignableFrom(clazz)) {
+            try {
+                java.lang.reflect.Method m = clazz.getDeclaredMethod("getPipeSchema", new Class[] {});
+                return (Pipe.Schema<T>) m.invoke(null, new Object[] {});
+            } catch (Exception e) {
+            }
+        }
+        if (MappedSchema.class.isAssignableFrom(schema.getClass())) {
+            return ((MappedSchema<T>) schema).pipeSchema;
+        }
+        if (throwIfNone) {
+            throw new RuntimeException("No pipe schema for: " + clazz);
+        }
+        return null;
+    }
+}